// Copyright 2015 The Cockroach Authors.
//
// Licensed under the Apache License, Version 2.0 (the "License");
// you may not use this file except in compliance with the License.
// You may obtain a copy of the License at
//
//     http://www.apache.org/licenses/LICENSE-2.0
//
// Unless required by applicable law or agreed to in writing, software
// distributed under the License is distributed on an "AS IS" BASIS,
// WITHOUT WARRANTIES OR CONDITIONS OF ANY KIND, either express or
// implied. See the License for the specific language governing
// permissions and limitations under the License.
//
// Author: XisiHuang (cockhuangxh@163.com)

package sql_test

import (
	"bytes"
	gosql "database/sql"
	"fmt"
	"testing"

	"golang.org/x/net/context"

	"github.com/cockroachdb/cockroach/config"
	"github.com/cockroachdb/cockroach/internal/client"
	"github.com/cockroachdb/cockroach/keys"
	"github.com/cockroachdb/cockroach/roachpb"
	"github.com/cockroachdb/cockroach/sql"
	"github.com/cockroachdb/cockroach/sql/sqlbase"
	"github.com/cockroachdb/cockroach/testutils"
	"github.com/cockroachdb/cockroach/testutils/serverutils"
	"github.com/cockroachdb/cockroach/util/leaktest"
	"github.com/cockroachdb/cockroach/util/protoutil"
)

func TestDropDatabase(t *testing.T) {
	defer leaktest.AfterTest(t)()
	params, _ := createTestServerParams()
	s, sqlDB, kvDB := serverutils.StartServer(t, params)
	defer s.Stopper().Stop()
	ctx := context.TODO()

	// Fix the column families so the key counts below don't change if the
	// family heuristics are updated.
	if _, err := sqlDB.Exec(`
CREATE DATABASE t;
CREATE TABLE t.kv (k CHAR PRIMARY KEY, v CHAR, FAMILY (k), FAMILY (v));
INSERT INTO t.kv VALUES ('c', 'e'), ('a', 'c'), ('b', 'd');
`); err != nil {
		t.Fatal(err)
	}

	dbNameKey := sqlbase.MakeNameMetadataKey(keys.RootNamespaceID, "t")
	r, err := kvDB.Get(ctx, dbNameKey)
	if err != nil {
		t.Fatal(err)
	}
	if !r.Exists() {
		t.Fatalf(`database "t" does not exist`)
	}
	dbDescKey := sqlbase.MakeDescMetadataKey(sqlbase.ID(r.ValueInt()))
	desc := &sqlbase.Descriptor{}
	if err := kvDB.GetProto(ctx, dbDescKey, desc); err != nil {
		t.Fatal(err)
	}
	dbDesc := desc.GetDatabase()

	tbNameKey := sqlbase.MakeNameMetadataKey(dbDesc.ID, "kv")
	gr, err := kvDB.Get(ctx, tbNameKey)
	if err != nil {
		t.Fatal(err)
	}
	if !gr.Exists() {
		t.Fatalf(`table "kv" does not exist`)
	}
	tbDescKey := sqlbase.MakeDescMetadataKey(sqlbase.ID(gr.ValueInt()))
	if err := kvDB.GetProto(ctx, tbDescKey, desc); err != nil {
		t.Fatal(err)
	}
	tbDesc := desc.GetTable()

	// Add a zone config for both the table and database.
	cfg := config.DefaultZoneConfig()
	buf, err := protoutil.Marshal(&cfg)
	if err != nil {
		t.Fatal(err)
	}
	if _, err := sqlDB.Exec(`INSERT INTO system.zones VALUES ($1, $2)`, tbDesc.ID, buf); err != nil {
		t.Fatal(err)
	}
	if _, err := sqlDB.Exec(`INSERT INTO system.zones VALUES ($1, $2)`, dbDesc.ID, buf); err != nil {
		t.Fatal(err)
	}

	tbZoneKey := sqlbase.MakeZoneKey(tbDesc.ID)
	dbZoneKey := sqlbase.MakeZoneKey(dbDesc.ID)
	if gr, err := kvDB.Get(ctx, tbZoneKey); err != nil {
		t.Fatal(err)
	} else if !gr.Exists() {
		t.Fatalf("table zone config entry not found")
	}
	if gr, err := kvDB.Get(ctx, dbZoneKey); err != nil {
		t.Fatal(err)
	} else if !gr.Exists() {
		t.Fatalf("database zone config entry not found")
	}

	tablePrefix := keys.MakeTablePrefix(uint32(tbDesc.ID))
	tableStartKey := roachpb.Key(tablePrefix)
	tableEndKey := tableStartKey.PrefixEnd()
	if kvs, err := kvDB.Scan(ctx, tableStartKey, tableEndKey, 0); err != nil {
		t.Fatal(err)
	} else if l := 6; len(kvs) != l {
		t.Fatalf("expected %d key value pairs, but got %d", l, len(kvs))
	}

	if _, err := sqlDB.Exec(`DROP DATABASE t`); err != nil {
		t.Fatal(err)
	}

	if kvs, err := kvDB.Scan(ctx, tableStartKey, tableEndKey, 0); err != nil {
		t.Fatal(err)
	} else if l := 0; len(kvs) != l {
		t.Fatalf("expected %d key value pairs, but got %d", l, len(kvs))
	}

	if gr, err := kvDB.Get(ctx, tbDescKey); err != nil {
		t.Fatal(err)
	} else if gr.Exists() {
		t.Fatalf("table descriptor still exists after database is dropped: %q", tbDescKey)
	}

	if gr, err := kvDB.Get(ctx, tbNameKey); err != nil {
		t.Fatal(err)
	} else if gr.Exists() {
		t.Fatalf("table descriptor key still exists after database is dropped")
	}

	if gr, err := kvDB.Get(ctx, dbDescKey); err != nil {
		t.Fatal(err)
	} else if gr.Exists() {
		t.Fatalf("database descriptor still exists after database is dropped")
	}

	if gr, err := kvDB.Get(ctx, dbNameKey); err != nil {
		t.Fatal(err)
	} else if gr.Exists() {
		t.Fatalf("database descriptor key still exists after database is dropped")
	}

	if gr, err := kvDB.Get(ctx, tbZoneKey); err != nil {
		t.Fatal(err)
	} else if gr.Exists() {
		t.Fatalf("table zone config entry still exists after the database is dropped")
	}

	if gr, err := kvDB.Get(ctx, dbZoneKey); err != nil {
		t.Fatal(err)
	} else if gr.Exists() {
		t.Fatalf("database zone config entry still exists after the database is dropped")
	}
}

func checkKeyCount(t *testing.T, kvDB *client.DB, prefix roachpb.Key, numKeys int) {
	if kvs, err := kvDB.Scan(prefix, prefix.PrefixEnd(), 0); err != nil {
		t.Fatal(err)
	} else if l := numKeys; len(kvs) != l {
		t.Fatalf("expected %d key value pairs, but got %d", l, len(kvs))
	}
}

func createKVTable(t *testing.T, sqlDB *gosql.DB, numRows int) {
	// Fix the column families so the key counts don't change if the family
	// heuristics are updated.
	if _, err := sqlDB.Exec(`
CREATE DATABASE t;
CREATE TABLE t.kv (k INT PRIMARY KEY, v INT, FAMILY (k), FAMILY (v));
CREATE INDEX foo on t.kv (v);
`); err != nil {
		t.Fatal(err)
	}

	// Bulk insert.
	var insert bytes.Buffer
	if _, err := insert.WriteString(fmt.Sprintf(`INSERT INTO t.kv VALUES (%d, %d)`, 0, numRows-1)); err != nil {
		t.Fatal(err)
	}
	for i := 1; i < numRows; i++ {
		if _, err := insert.WriteString(fmt.Sprintf(` ,(%d, %d)`, i, numRows-i)); err != nil {
			t.Fatal(err)
		}
	}
	if _, err := sqlDB.Exec(insert.String()); err != nil {
		t.Fatal(err)
	}
}

func TestDropIndex(t *testing.T) {
	defer leaktest.AfterTest(t)()
	params, _ := createTestServerParams()
	s, sqlDB, kvDB := serverutils.StartServer(t, params)
	defer s.Stopper().Stop()

	numRows := 2*sql.IndexBackfillChunkSize + 1
	createKVTable(t, sqlDB, numRows)

	tableDesc := sqlbase.GetTableDescriptor(kvDB, "t", "kv")

	status, i, err := tableDesc.FindIndexByName("foo")
	if err != nil {
		t.Fatal(err)
	}
	if status != sqlbase.DescriptorActive {
		t.Fatal("Index 'foo' is not active.")
	}
	indexPrefix := roachpb.Key(sqlbase.MakeIndexKeyPrefix(tableDesc, tableDesc.Indexes[i].ID))

<<<<<<< HEAD
	checkKeyCount(t, kvDB, indexPrefix, numRows)
	if _, err := sqlDB.Exec(`DROP INDEX t.kv@foo`); err != nil {
=======
	indexStartKey := roachpb.Key(indexPrefix)
	indexEndKey := indexStartKey.PrefixEnd()
	if kvs, err := kvDB.Scan(context.TODO(), indexStartKey, indexEndKey, 0); err != nil {
>>>>>>> 628d3585
		t.Fatal(err)
	}
	checkKeyCount(t, kvDB, indexPrefix, 0)

	tableDesc = sqlbase.GetTableDescriptor(kvDB, "t", "kv")
	if _, _, err := tableDesc.FindIndexByName("foo"); err == nil {
		t.Fatalf("table descriptor still contains index after index is dropped")
	}
}

<<<<<<< HEAD
func createKVInterleavedTable(t *testing.T, sqlDB *gosql.DB, numRows int) {
	// Fix the column families so the key counts don't change if the family
	// heuristics are updated.
	if _, err := sqlDB.Exec(`
CREATE DATABASE t;
SET DATABASE=t;
CREATE TABLE kv (k INT PRIMARY KEY, v INT);
CREATE TABLE intlv (k INT, m INT, n INT, PRIMARY KEY (k, m)) INTERLEAVE IN PARENT kv (k);
CREATE INDEX intlv_idx ON intlv (k, n) INTERLEAVE IN PARENT kv (k);
`); err != nil {
=======
	if kvs, err := kvDB.Scan(context.TODO(), indexStartKey, indexEndKey, 0); err != nil {
>>>>>>> 628d3585
		t.Fatal(err)
	}

	var insert bytes.Buffer
	if _, err := insert.WriteString(fmt.Sprintf(`INSERT INTO t.kv VALUES (%d, %d)`, 0, numRows-1)); err != nil {
		t.Fatal(err)
	}
	for i := 1; i < numRows; i++ {
		if _, err := insert.WriteString(fmt.Sprintf(` ,(%d, %d)`, i, numRows-i)); err != nil {
			t.Fatal(err)
		}
	}
	if _, err := sqlDB.Exec(insert.String()); err != nil {
		t.Fatal(err)
	}
	insert.Reset()
	if _, err := insert.WriteString(fmt.Sprintf(`INSERT INTO t.intlv VALUES (%d, %d, %d)`, 0, numRows-1, numRows-1)); err != nil {
		t.Fatal(err)
	}
	for i := 1; i < numRows; i++ {
		if _, err := insert.WriteString(fmt.Sprintf(` ,(%d, %d, %d)`, i, numRows-i, numRows-i)); err != nil {
			t.Fatal(err)
		}
	}
	if _, err := sqlDB.Exec(insert.String()); err != nil {
		t.Fatal(err)
	}
}

func TestDropIndexInterleaved(t *testing.T) {
	defer leaktest.AfterTest(t)()
	params, _ := createTestServerParams()
	s, sqlDB, kvDB := serverutils.StartServer(t, params)
	defer s.Stopper().Stop()
	ctx := context.TODO()

	numRows := 2*sql.IndexBackfillChunkSize + 1
	createKVInterleavedTable(t, sqlDB, numRows)

	tableDesc := sqlbase.GetTableDescriptor(kvDB, "t", "kv")
	tablePrefix := roachpb.Key(keys.MakeTablePrefix(uint32(tableDesc.ID)))

	checkKeyCount(t, kvDB, tablePrefix, 3*numRows)
	if _, err := sqlDB.Exec(`DROP INDEX t.intlv@intlv_idx`); err != nil {
		t.Fatal(err)
	}
	checkKeyCount(t, kvDB, tablePrefix, 2*numRows)

	// Ensure that index is not active.
	tableDesc = sqlbase.GetTableDescriptor(kvDB, "t", "intlv")
	if _, _, err := tableDesc.FindIndexByName("intlv_idx"); err == nil {
		t.Fatalf("table descriptor still contains index after index is dropped")
	}
}

func TestDropTable(t *testing.T) {
	defer leaktest.AfterTest(t)()
	params, _ := createTestServerParams()
	s, sqlDB, kvDB := serverutils.StartServer(t, params)
	defer s.Stopper().Stop()

	numRows := 2*sql.TableTruncateChunkSize + 1
	createKVTable(t, sqlDB, numRows)

	tableDesc := sqlbase.GetTableDescriptor(kvDB, "t", "kv")
	nameKey := sqlbase.MakeNameMetadataKey(keys.MaxReservedDescID+1, "kv")
	gr, err := kvDB.Get(ctx, nameKey)

	if err != nil {
		t.Fatal(err)
	}

	if !gr.Exists() {
		t.Fatalf("Name entry %q does not exist", nameKey)
	}

	descKey := sqlbase.MakeDescMetadataKey(sqlbase.ID(gr.ValueInt()))

	// Add a zone config for the table.
	cfg := config.DefaultZoneConfig()
	buf, err := protoutil.Marshal(&cfg)
	if err != nil {
		t.Fatal(err)
	}
	if _, err := sqlDB.Exec(`INSERT INTO system.zones VALUES ($1, $2)`, tableDesc.ID, buf); err != nil {
		t.Fatal(err)
	}

	zoneKey := sqlbase.MakeZoneKey(tableDesc.ID)
	if gr, err := kvDB.Get(ctx, zoneKey); err != nil {
		t.Fatal(err)
	} else if !gr.Exists() {
		t.Fatalf("zone config entry not found")
	}

<<<<<<< HEAD
	tablePrefix := roachpb.Key(keys.MakeTablePrefix(uint32(tableDesc.ID)))
=======
	tablePrefix := keys.MakeTablePrefix(uint32(tableDesc.ID))
	tableStartKey := roachpb.Key(tablePrefix)
	tableEndKey := tableStartKey.PrefixEnd()
	if kvs, err := kvDB.Scan(ctx, tableStartKey, tableEndKey, 0); err != nil {
		t.Fatal(err)
	} else if l := 6; len(kvs) != l {
		t.Fatalf("expected %d key value pairs, but got %d", l, len(kvs))
	}
>>>>>>> 628d3585

	checkKeyCount(t, kvDB, tablePrefix, 3*numRows)
	if _, err := sqlDB.Exec(`DROP TABLE t.kv`); err != nil {
		t.Fatal(err)
	}
	checkKeyCount(t, kvDB, tablePrefix, 0)

	// Test that deleted table cannot be used. This prevents regressions where
	// name -> descriptor ID caches might make this statement erronously work.
	if _, err := sqlDB.Exec(`SELECT * FROM t.kv`); !testutils.IsError(err, `table "t.kv" does not exist`) {
		t.Fatalf("different error than expected: %v", err)
	}

<<<<<<< HEAD
	if gr, err := kvDB.Get(descKey); err != nil {
=======
	if kvs, err := kvDB.Scan(ctx, tableStartKey, tableEndKey, 0); err != nil {
		t.Fatal(err)
	} else if l := 0; len(kvs) != l {
		t.Fatalf("expected %d key value pairs, but got %d", l, len(kvs))
	}

	if gr, err := kvDB.Get(ctx, descKey); err != nil {
>>>>>>> 628d3585
		t.Fatal(err)
	} else if gr.Exists() {
		t.Fatalf("table descriptor still exists after the table is dropped")
	}

	if gr, err := kvDB.Get(ctx, nameKey); err != nil {
		t.Fatal(err)
	} else if gr.Exists() {
		t.Fatalf("table namekey still exists after the table is dropped")
	}

	if gr, err := kvDB.Get(ctx, zoneKey); err != nil {
		t.Fatal(err)
	} else if gr.Exists() {
		t.Fatalf("zone config entry still exists after the table is dropped")
	}
}

// TestDropTableInterleaved tests dropping a table that is interleaved within
// another table.
func TestDropTableInterleaved(t *testing.T) {
	defer leaktest.AfterTest(t)()
	params, _ := createTestServerParams()
	s, sqlDB, kvDB := serverutils.StartServer(t, params)
	defer s.Stopper().Stop()

	numRows := 2*sql.TableTruncateChunkSize + 1
	createKVInterleavedTable(t, sqlDB, numRows)

	tableDesc := sqlbase.GetTableDescriptor(kvDB, "t", "kv")
	tablePrefix := roachpb.Key(keys.MakeTablePrefix(uint32(tableDesc.ID)))

	checkKeyCount(t, kvDB, tablePrefix, 3*numRows)
	if _, err := sqlDB.Exec(`DROP TABLE t.intlv`); err != nil {
		t.Fatal(err)
	}
	checkKeyCount(t, kvDB, tablePrefix, numRows)

	// Test that deleted table cannot be used. This prevents regressions where
	// name -> descriptor ID caches might make this statement erronously work.
	if _, err := sqlDB.Exec(`SELECT * FROM t.intlv`); !testutils.IsError(
		err, `table "t.intlv" does not exist`,
	) {
		t.Fatalf("different error than expected: %v", err)
	}
}

func TestDropTableInTxn(t *testing.T) {
	defer leaktest.AfterTest(t)()
	params, _ := createTestServerParams()
	s, sqlDB, _ := serverutils.StartServer(t, params)
	defer s.Stopper().Stop()

	if _, err := sqlDB.Exec(`
CREATE DATABASE t;
CREATE TABLE t.kv (k CHAR PRIMARY KEY, v CHAR);
`); err != nil {
		t.Fatal(err)
	}

	tx, err := sqlDB.Begin()
	if err != nil {
		t.Fatal(err)
	}

	if _, err := tx.Exec(`DROP TABLE t.kv`); err != nil {
		t.Fatal(err)
	}

	// We might still be able to read/write in the table inside this transaction
	// until the schema changer runs, but we shouldn't be able to ALTER it.
	if _, err := tx.Exec(`ALTER TABLE t.kv ADD COLUMN w CHAR`); !testutils.IsError(err,
		`table "kv" has been deleted`) {
		t.Fatalf("different error than expected: %v", err)
	}

	// Can't commit after ALTER errored, so we ROLLBACK.
	if err := tx.Rollback(); err != nil {
		t.Fatal(err)
	}

}

func TestDropAndCreateTable(t *testing.T) {
	defer leaktest.AfterTest(t)()
	params, _ := createTestServerParams()
	params.UseDatabase = "test"
	s, db, _ := serverutils.StartServer(t, params)
	defer s.Stopper().Stop()

	if _, err := db.Exec(`CREATE DATABASE test`); err != nil {
		t.Fatal(err)
	}

	for i := 0; i < 20; i++ {
		if _, err := db.Exec(`DROP TABLE IF EXISTS foo`); err != nil {
			t.Fatal(err)
		}
		if _, err := db.Exec(`CREATE TABLE foo (k INT PRIMARY KEY)`); err != nil {
			t.Fatal(err)
		}
		if _, err := db.Exec(`INSERT INTO foo VALUES (1), (2), (3)`); err != nil {
			t.Fatal(err)
		}
	}
}<|MERGE_RESOLUTION|>--- conflicted
+++ resolved
@@ -165,7 +165,7 @@
 }
 
 func checkKeyCount(t *testing.T, kvDB *client.DB, prefix roachpb.Key, numKeys int) {
-	if kvs, err := kvDB.Scan(prefix, prefix.PrefixEnd(), 0); err != nil {
+	if kvs, err := kvDB.Scan(context.TODO(), prefix, prefix.PrefixEnd(), 0); err != nil {
 		t.Fatal(err)
 	} else if l := numKeys; len(kvs) != l {
 		t.Fatalf("expected %d key value pairs, but got %d", l, len(kvs))
@@ -218,14 +218,8 @@
 	}
 	indexPrefix := roachpb.Key(sqlbase.MakeIndexKeyPrefix(tableDesc, tableDesc.Indexes[i].ID))
 
-<<<<<<< HEAD
 	checkKeyCount(t, kvDB, indexPrefix, numRows)
 	if _, err := sqlDB.Exec(`DROP INDEX t.kv@foo`); err != nil {
-=======
-	indexStartKey := roachpb.Key(indexPrefix)
-	indexEndKey := indexStartKey.PrefixEnd()
-	if kvs, err := kvDB.Scan(context.TODO(), indexStartKey, indexEndKey, 0); err != nil {
->>>>>>> 628d3585
 		t.Fatal(err)
 	}
 	checkKeyCount(t, kvDB, indexPrefix, 0)
@@ -236,7 +230,6 @@
 	}
 }
 
-<<<<<<< HEAD
 func createKVInterleavedTable(t *testing.T, sqlDB *gosql.DB, numRows int) {
 	// Fix the column families so the key counts don't change if the family
 	// heuristics are updated.
@@ -247,9 +240,6 @@
 CREATE TABLE intlv (k INT, m INT, n INT, PRIMARY KEY (k, m)) INTERLEAVE IN PARENT kv (k);
 CREATE INDEX intlv_idx ON intlv (k, n) INTERLEAVE IN PARENT kv (k);
 `); err != nil {
-=======
-	if kvs, err := kvDB.Scan(context.TODO(), indexStartKey, indexEndKey, 0); err != nil {
->>>>>>> 628d3585
 		t.Fatal(err)
 	}
 
@@ -284,7 +274,6 @@
 	params, _ := createTestServerParams()
 	s, sqlDB, kvDB := serverutils.StartServer(t, params)
 	defer s.Stopper().Stop()
-	ctx := context.TODO()
 
 	numRows := 2*sql.IndexBackfillChunkSize + 1
 	createKVInterleavedTable(t, sqlDB, numRows)
@@ -310,6 +299,7 @@
 	params, _ := createTestServerParams()
 	s, sqlDB, kvDB := serverutils.StartServer(t, params)
 	defer s.Stopper().Stop()
+	ctx := context.TODO()
 
 	numRows := 2*sql.TableTruncateChunkSize + 1
 	createKVTable(t, sqlDB, numRows)
@@ -345,18 +335,7 @@
 		t.Fatalf("zone config entry not found")
 	}
 
-<<<<<<< HEAD
 	tablePrefix := roachpb.Key(keys.MakeTablePrefix(uint32(tableDesc.ID)))
-=======
-	tablePrefix := keys.MakeTablePrefix(uint32(tableDesc.ID))
-	tableStartKey := roachpb.Key(tablePrefix)
-	tableEndKey := tableStartKey.PrefixEnd()
-	if kvs, err := kvDB.Scan(ctx, tableStartKey, tableEndKey, 0); err != nil {
-		t.Fatal(err)
-	} else if l := 6; len(kvs) != l {
-		t.Fatalf("expected %d key value pairs, but got %d", l, len(kvs))
-	}
->>>>>>> 628d3585
 
 	checkKeyCount(t, kvDB, tablePrefix, 3*numRows)
 	if _, err := sqlDB.Exec(`DROP TABLE t.kv`); err != nil {
@@ -370,17 +349,7 @@
 		t.Fatalf("different error than expected: %v", err)
 	}
 
-<<<<<<< HEAD
-	if gr, err := kvDB.Get(descKey); err != nil {
-=======
-	if kvs, err := kvDB.Scan(ctx, tableStartKey, tableEndKey, 0); err != nil {
-		t.Fatal(err)
-	} else if l := 0; len(kvs) != l {
-		t.Fatalf("expected %d key value pairs, but got %d", l, len(kvs))
-	}
-
 	if gr, err := kvDB.Get(ctx, descKey); err != nil {
->>>>>>> 628d3585
 		t.Fatal(err)
 	} else if gr.Exists() {
 		t.Fatalf("table descriptor still exists after the table is dropped")
