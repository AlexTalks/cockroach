// Copyright 2017 The Cockroach Authors.
//
// Licensed under the Apache License, Version 2.0 (the "License");
// you may not use this file except in compliance with the License.
// You may obtain a copy of the License at
//
//     http://www.apache.org/licenses/LICENSE-2.0
//
// Unless required by applicable law or agreed to in writing, software
// distributed under the License is distributed on an "AS IS" BASIS,
// WITHOUT WARRANTIES OR CONDITIONS OF ANY KIND, either express or
// implied. See the License for the specific language governing
// permissions and limitations under the License. See the AUTHORS file
// for names of contributors.

package cli

import (
	"archive/zip"
	"context"
	"encoding/json"
	"fmt"
	"io"
	"os"
	"sort"
	"time"

	"github.com/spf13/cobra"

	"github.com/cockroachdb/cockroach/pkg/server/serverpb"
	"github.com/cockroachdb/cockroach/pkg/util/log"
)

var debugZipCmd = &cobra.Command{
	Use:   "zip <file>",
	Short: "gather cluster debug data into a zip file",
	Long: `

Gather cluster debug data into a zip file. Data includes cluster events, node
liveness, node status, range status, node stack traces, log files, and SQL
schema.

Retrieval of per-node details (status, stack traces, range status) requires the
node to be live and operating properly. Retrieval of SQL data requires the
cluster to be live.
`,
	Args: cobra.ExactArgs(1),
	RunE: MaybeDecorateGRPCError(runDebugZip),
}

type zipper struct {
	f *os.File
	z *zip.Writer
}

func newZipper(f *os.File) *zipper {
	return &zipper{
		f: f,
		z: zip.NewWriter(f),
	}
}

func (z *zipper) close() {
	_ = z.z.Close()
	_ = z.f.Close()
}

func (z *zipper) create(name string) (io.Writer, error) {
	fmt.Printf("  %s\n", name)
	return z.z.Create(name)
}

func (z *zipper) createRaw(name string, b []byte) error {
	w, err := z.create(name)
	if err != nil {
		return err
	}
	_, err = w.Write(b)
	return err
}

func (z *zipper) createJSON(name string, m interface{}) error {
	b, err := json.MarshalIndent(m, "", "  ")
	if err != nil {
		return err
	}
	return z.createRaw(name, b)
}

func (z *zipper) createError(name string, e error) error {
	fmt.Printf("  %s: %s\n", name, e)
	w, err := z.z.Create(name)
	if err != nil {
		return err
	}
	fmt.Fprintf(w, "%s\n", e)
	return nil
}

func runDebugZip(cmd *cobra.Command, args []string) error {
	const (
		base         = "debug"
		eventsName   = base + "/events"
		gossipLName  = base + "/gossip/liveness"
		gossipNName  = base + "/gossip/nodes"
		livenessName = base + "/liveness"
		nodesPrefix  = base + "/nodes"
		schemaPrefix = base + "/schema"
		settingsName = base + "/settings"
	)

<<<<<<< HEAD
	if len(args) != 1 {
		return usageAndError(cmd)
	}

	baseCtx, cancel := context.WithCancel(context.Background())
=======
	ctx, cancel := context.WithCancel(context.Background())
>>>>>>> 98e12bae
	defer cancel()

	conn, _, finish, err := getClientGRPCConn(baseCtx)
	if err != nil {
		return err
	}
	defer finish()

	status := serverpb.NewStatusClient(conn)
	admin := serverpb.NewAdminClient(conn)

	sqlConn, err := getPasswordAndMakeSQLClient("cockroach sql")
	if err != nil {
		log.Warningf(baseCtx, "unable to open a SQL session. Debug information will be incomplete: %s", err)
	}
	defer sqlConn.Close()

	name := args[0]
	out, err := os.Create(name)
	if err != nil {
		return err
	}
	fmt.Printf("writing %s\n", name)

	z := newZipper(out)
	defer z.close()

	timeoutCtx := func(baseCtx context.Context) (context.Context, func()) {
		timeout := 10 * time.Second
		if cliCtx.cmdTimeout != 0 {
			timeout = cliCtx.cmdTimeout
		}
		return context.WithTimeout(baseCtx, timeout)
	}

	{
		ctx, cancel := timeoutCtx(baseCtx)
		defer cancel()
		if events, err := admin.Events(ctx, &serverpb.EventsRequest{}); err != nil {
			if err := z.createError(eventsName, err); err != nil {
				return err
			}
		} else {
			if err := z.createJSON(eventsName, events); err != nil {
				return err
			}
		}
	}

	{
		ctx, cancel := timeoutCtx(baseCtx)
		defer cancel()
		if liveness, err := admin.Liveness(ctx, &serverpb.LivenessRequest{}); err != nil {
			if err := z.createError(livenessName, err); err != nil {
				return err
			}
		} else {
			if err := z.createJSON(livenessName, liveness); err != nil {
				return err
			}
		}
	}

	{
		ctx, cancel := timeoutCtx(baseCtx)
		defer cancel()
		if settings, err := admin.Settings(ctx, &serverpb.SettingsRequest{}); err != nil {
			if err := z.createError(settingsName, err); err != nil {
				return err
			}
		} else {
			if err := z.createJSON(settingsName, settings); err != nil {
				return err
			}
		}
	}

	{
		queryLiveness := "SELECT * FROM crdb_internal.gossip_liveness;"
		queryNodes := "SELECT * FROM crdb_internal.gossip_nodes;"

		if err := dumpGossipData(z, sqlConn, queryLiveness, gossipLName); err != nil {
			return err
		}
		if err := dumpGossipData(z, sqlConn, queryNodes, gossipNName); err != nil {
			return err
		}
	}

	{
		ctx, cancel := timeoutCtx(baseCtx)
		defer cancel()
		if nodes, err := status.Nodes(ctx, &serverpb.NodesRequest{}); err != nil {
			if err := z.createError(nodesPrefix, err); err != nil {
				return err
			}
		} else {
			for _, node := range nodes.Nodes {
				id := fmt.Sprintf("%d", node.Desc.NodeID)
				prefix := fmt.Sprintf("%s/%s", nodesPrefix, id)
				if err := z.createJSON(prefix+"/status", node); err != nil {
					return err
				}

				{
					ctx, cancel := timeoutCtx(baseCtx)
					defer cancel()
					if gossip, err := status.Gossip(ctx, &serverpb.GossipRequest{NodeId: id}); err != nil {
						if err := z.createError(prefix+"/gossip", err); err != nil {
							return err
						}
					} else if err := z.createJSON(prefix+"/gossip", gossip); err != nil {
						return err
					}
				}

				{
					ctx, cancel := timeoutCtx(baseCtx)
					defer cancel()
					if stacks, err := status.Stacks(ctx, &serverpb.StacksRequest{NodeId: id}); err != nil {
						if err := z.createError(prefix+"/stacks", err); err != nil {
							return err
						}
					} else if err := z.createRaw(prefix+"/stacks", stacks.Data); err != nil {
						return err
					}
				}

				{
					ctx, cancel := timeoutCtx(baseCtx)
					defer cancel()
					if heap, err := status.Profile(ctx, &serverpb.ProfileRequest{
						NodeId: id,
						Type:   serverpb.ProfileRequest_HEAP,
					}); err != nil {
						if err := z.createError(prefix+"/heap", err); err != nil {
							return err
						}
					} else if err := z.createRaw(prefix+"/heap", heap.Data); err != nil {
						return err
					}
				}

				{
					ctx, cancel := timeoutCtx(baseCtx)
					defer cancel()
					if logs, err := status.LogFilesList(
						ctx, &serverpb.LogFilesListRequest{NodeId: id}); err != nil {
						if err := z.createError(prefix+"/logs", err); err != nil {
							return err
						}
					} else {
						for _, file := range logs.Files {
							name := prefix + "/logs/" + file.Name
							ctx, cancel := timeoutCtx(baseCtx)
							defer cancel()
							entries, err := status.LogFile(
								ctx, &serverpb.LogFileRequest{NodeId: id, File: file.Name})
							if err != nil {
								if err := z.createError(name, err); err != nil {
									return err
								}
								continue
							}
							logOut, err := z.create(name)
							if err != nil {
								return err
							}
							for _, e := range entries.Entries {
								if err := e.Format(logOut); err != nil {
									return err
								}
							}
						}
					}
				}

				{
					ctx, cancel := timeoutCtx(baseCtx)
					defer cancel()
					if ranges, err := status.Ranges(ctx, &serverpb.RangesRequest{NodeId: id}); err != nil {
						if err := z.createError(prefix+"/ranges", err); err != nil {
							return err
						}
					} else {
						sort.Slice(ranges.Ranges, func(i, j int) bool {
							return ranges.Ranges[i].State.Desc.RangeID <
								ranges.Ranges[j].State.Desc.RangeID
						})
						for _, r := range ranges.Ranges {
							name := fmt.Sprintf("%s/ranges/%s", prefix, r.State.Desc.RangeID)
							if err := z.createJSON(name, r); err != nil {
								return err
							}
						}
					}
				}
			}
		}
	}

	{
		ctx, cancel := timeoutCtx(baseCtx)
		defer cancel()
		if databases, err := admin.Databases(ctx, &serverpb.DatabasesRequest{}); err != nil {
			if err := z.createError(schemaPrefix, err); err != nil {
				return err
			}
		} else {
			for _, dbName := range databases.Databases {
				prefix := schemaPrefix + "/" + dbName
				ctx, cancel := timeoutCtx(baseCtx)
				defer cancel()
				database, err := admin.DatabaseDetails(
					ctx, &serverpb.DatabaseDetailsRequest{Database: dbName})
				if err != nil {
					if err := z.createError(prefix, err); err != nil {
						return err
					}
					continue
				}
				if err := z.createJSON(prefix+"@details", database); err != nil {
					return err
				}

				for _, tableName := range database.TableNames {
					name := prefix + "/" + tableName
					ctx, cancel := timeoutCtx(baseCtx)
					defer cancel()
					table, err := admin.TableDetails(
						ctx, &serverpb.TableDetailsRequest{Database: dbName, Table: tableName})
					if err != nil {
						if err := z.createError(name, err); err != nil {
							return err
						}
						continue
					}
					if err := z.createJSON(name, table); err != nil {
						return err
					}
				}
			}
		}
	}

	return nil
}

func dumpGossipData(z *zipper, conn *sqlConn, query string, name string) error {
	w, err := z.create(name)
	if err != nil {
		return err
	}

	if err = runQueryAndFormatResults(conn, w, makeQuery(query)); err != nil {
		if err := z.createError(name, err); err != nil {
			return err
		}
	}

	return nil
}<|MERGE_RESOLUTION|>--- conflicted
+++ resolved
@@ -109,15 +109,7 @@
 		settingsName = base + "/settings"
 	)
 
-<<<<<<< HEAD
-	if len(args) != 1 {
-		return usageAndError(cmd)
-	}
-
 	baseCtx, cancel := context.WithCancel(context.Background())
-=======
-	ctx, cancel := context.WithCancel(context.Background())
->>>>>>> 98e12bae
 	defer cancel()
 
 	conn, _, finish, err := getClientGRPCConn(baseCtx)
